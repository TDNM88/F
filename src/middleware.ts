--- conflicted
+++ resolved
@@ -5,13 +5,7 @@
   'https://inal-hsc1.com',
   'https://www.inal-hsc1.com',
   'https://london-hsc.com',
-<<<<<<< HEAD
   'https://www.london-hsc.com',
-  'https://family-neon.vercel.app',
-=======
-  'https://www.london-hsc.com'
-  'https://family-neon.vercel.app'
->>>>>>> d316aaf4
   // Môi trường phát triển
   'http://localhost:3000',
   'http://127.0.0.1:3000',
